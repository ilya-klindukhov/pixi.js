--- conflicted
+++ resolved
@@ -1,10 +1,6 @@
 {
   "name": "pixi.js",
-<<<<<<< HEAD
-  "version": "3.0.11",
-=======
   "version": "4.0.0",
->>>>>>> 0820620a
   "description": "Pixi.js is a fast lightweight 2D library that works across all devices.",
   "author": "Mat Groves",
   "contributors": [
@@ -44,15 +40,8 @@
     "README.md"
   ],
   "dependencies": {
-<<<<<<< HEAD
-    "async": "^1.5.0",
-    "brfs": "^1.4.1",
-    "browserify-versionify": "^1.0.6",
-    "earcut": "^2.0.8",
-=======
     "bit-twiddle": "^1.0.2",
     "earcut": "^2.0.7",
->>>>>>> 0820620a
     "eventemitter3": "^1.1.1",
     "glslify": "^5.0.2",
     "ismobilejs": "^0.4.0",
@@ -62,34 +51,6 @@
     "browserify-versionify": "^1.0.6"
   },
   "devDependencies": {
-<<<<<<< HEAD
-    "browserify": "^13.0.0",
-    "chai": "^3.2.0",
-    "del": "^2.2.0",
-    "gulp": "^3.9.0",
-    "gulp-cached": "^1.1.0",
-    "gulp-concat": "^2.6.0",
-    "gulp-debug": "^2.1.0",
-    "gulp-header": "^1.7.1",
-    "gulp-jshint": "^2.0.0",
-    "gulp-mirror": "^1.0.0",
-    "gulp-plumber": "^1.0.1",
-    "gulp-rename": "^1.2.2",
-    "gulp-sourcemaps": "^1.5.2",
-    "gulp-uglify": "^1.5.1",
-    "gulp-util": "^3.0.6",
-    "jaguarjs-jsdoc": "git+https://github.com/davidshimjs/jaguarjs-jsdoc.git",
-    "jsdoc": "^3.4.0",
-    "jshint-summary": "^0.4.0",
-    "minimist": "^1.2.0",
-    "mocha": "^2.4.5",
-    "require-dir": "^0.3.0",
-    "run-sequence": "^1.1.2",
-    "testem": "^0.9.4",
-    "vinyl-buffer": "^1.0.0",
-    "vinyl-source-stream": "^1.1.0",
-    "watchify": "^3.7.0"
-=======
     "del": "^2.2.0",
     "electron-prebuilt": "^1.3.2",
     "floss": "^0.7.1",
@@ -104,7 +65,6 @@
     "pixify": "^1.4.0",
     "rimraf": "^2.5.3",
     "watch": "^0.19.1"
->>>>>>> 0820620a
   },
   "browserify": {
     "transform": [
