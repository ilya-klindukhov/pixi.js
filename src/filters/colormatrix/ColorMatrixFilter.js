--- conflicted
+++ resolved
@@ -18,165 +18,6 @@
  */
 class ColorMatrixFilter extends core.Filter
 {
-<<<<<<< HEAD
-    core.Filter.call(this,
-        // vertex shader
-        glslify('../fragments/default.vert'),
-        // fragment shader
-        glslify('./colorMatrix.frag')
-    );
-
-    this.uniforms.m = [
-                    1, 0, 0, 0, 0,
-                    0, 1, 0, 0, 0,
-                    0, 0, 1, 0, 0,
-                    0, 0, 0, 1, 0];
-
-
-}
-
-ColorMatrixFilter.prototype = Object.create(core.Filter.prototype);
-ColorMatrixFilter.prototype.constructor = ColorMatrixFilter;
-module.exports = ColorMatrixFilter;
-
-
-/**
- * Transforms current matrix and set the new one
- *
- * @param matrix {number[]} (mat 5x4)
- * @param multiply {boolean} if true, current matrix and matrix are multiplied. If false, just set the current matrix with @param matrix
- * @private
- */
-ColorMatrixFilter.prototype._loadMatrix = function (matrix, multiply)
-{
-    multiply = !!multiply;
-
-    var newMatrix = matrix;
-
-    if (multiply) {
-        this._multiply(newMatrix, this.uniforms.m, matrix);
-        newMatrix = this._colorMatrix(newMatrix);
-    }
-
-    // set the new matrix
-    this.uniforms.m = newMatrix;
-};
-
-/**
- * Multiplies two mat5's
- *
- * @param out {number[]} (mat 5x4) the receiving matrix
- * @param a {number[]} (mat 5x4) the first operand
- * @param b {number[]} (mat 5x4) the second operand
- * @returns out {number[]} (mat 5x4)
- * @private
- */
-ColorMatrixFilter.prototype._multiply = function (out, a, b)
-{
-
-    // Red Channel
-    out[0] = (a[0] * b[0]) + (a[1] * b[5]) + (a[2] * b[10]) + (a[3] * b[15]);
-    out[1] = (a[0] * b[1]) + (a[1] * b[6]) + (a[2] * b[11]) + (a[3] * b[16]);
-    out[2] = (a[0] * b[2]) + (a[1] * b[7]) + (a[2] * b[12]) + (a[3] * b[17]);
-    out[3] = (a[0] * b[3]) + (a[1] * b[8]) + (a[2] * b[13]) + (a[3] * b[18]);
-    out[4] = (a[0] * b[4]) + (a[1] * b[9]) + (a[2] * b[14]) + (a[3] * b[19]);
-
-    // Green Channel
-    out[5] = (a[5] * b[0]) + (a[6] * b[5]) + (a[7] * b[10]) + (a[8] * b[15]);
-    out[6] = (a[5] * b[1]) + (a[6] * b[6]) + (a[7] * b[11]) + (a[8] * b[16]);
-    out[7] = (a[5] * b[2]) + (a[6] * b[7]) + (a[7] * b[12]) + (a[8] * b[17]);
-    out[8] = (a[5] * b[3]) + (a[6] * b[8]) + (a[7] * b[13]) + (a[8] * b[18]);
-    out[9] = (a[5] * b[4]) + (a[6] * b[9]) + (a[7] * b[14]) + (a[8] * b[19]);
-
-    // Blue Channel
-    out[10] = (a[10] * b[0]) + (a[11] * b[5]) + (a[12] * b[10]) + (a[13] * b[15]);
-    out[11] = (a[10] * b[1]) + (a[11] * b[6]) + (a[12] * b[11]) + (a[13] * b[16]);
-    out[12] = (a[10] * b[2]) + (a[11] * b[7]) + (a[12] * b[12]) + (a[13] * b[17]);
-    out[13] = (a[10] * b[3]) + (a[11] * b[8]) + (a[12] * b[13]) + (a[13] * b[18]);
-    out[14] = (a[10] * b[4]) + (a[11] * b[9]) + (a[12] * b[14]) + (a[13] * b[19]);
-
-    // Alpha Channel
-    out[15] = (a[15] * b[0]) + (a[16] * b[5]) + (a[17] * b[10]) + (a[18] * b[15]);
-    out[16] = (a[15] * b[1]) + (a[16] * b[6]) + (a[17] * b[11]) + (a[18] * b[16]);
-    out[17] = (a[15] * b[2]) + (a[16] * b[7]) + (a[17] * b[12]) + (a[18] * b[17]);
-    out[18] = (a[15] * b[3]) + (a[16] * b[8]) + (a[17] * b[13]) + (a[18] * b[18]);
-    out[19] = (a[15] * b[4]) + (a[16] * b[9]) + (a[17] * b[14]) + (a[18] * b[19]);
-
-    return out;
-};
-
-/**
- * Create a Float32 Array and normalize the offset component to 0-1
- *
- * @param matrix {number[]} (mat 5x4)
- * @return m {number[]} (mat 5x4) with all values between 0-1
- * @private
- */
-ColorMatrixFilter.prototype._colorMatrix = function (matrix)
-{
-    // Create a Float32 Array and normalize the offset component to 0-1
-    var m = new Float32Array(matrix);
-    m[4] /= 255;
-    m[9] /= 255;
-    m[14] /= 255;
-    m[19] /= 255;
-
-    return m;
-};
-
-/**
- * Adjusts brightness
- *
- * @param b {number} value of the brigthness (0 is black)
- * @param multiply {boolean} refer to ._loadMatrix() method
- */
-ColorMatrixFilter.prototype.brightness = function (b, multiply)
-{
-    var matrix = [
-        b, 0, 0, 0, 0,
-        0, b, 0, 0, 0,
-        0, 0, b, 0, 0,
-        0, 0, 0, 1, 0
-    ];
-
-    this._loadMatrix(matrix, multiply);
-};
-
-/**
- * Set the matrices in grey scales
- *
- * @param scale {number} value of the grey (0 is black)
- * @param multiply {boolean} refer to ._loadMatrix() method
- */
-ColorMatrixFilter.prototype.greyscale = function (scale, multiply)
-{
-    var matrix = [
-        scale, scale, scale, 0, 0,
-        scale, scale, scale, 0, 0,
-        scale, scale, scale, 0, 0,
-        0, 0, 0, 1, 0
-    ];
-
-    this._loadMatrix(matrix, multiply);
-};
-//Americanized alias
-ColorMatrixFilter.prototype.grayscale = ColorMatrixFilter.prototype.greyscale;
-
-/**
- * Set the black and white matrice
- * Multiply the current matrix
- *
- * @param multiply {boolean} refer to ._loadMatrix() method
- */
-ColorMatrixFilter.prototype.blackAndWhite = function (multiply)
-{
-    var matrix = [
-        0.3, 0.6, 0.1, 0, 0,
-        0.3, 0.6, 0.1, 0, 0,
-        0.3, 0.6, 0.1, 0, 0,
-        0, 0, 0, 1, 0
-    ];
-=======
     constructor()
     {
         super(
@@ -193,7 +34,6 @@
                         0, 0, 0, 1, 0];
     }
 
->>>>>>> 6efd16b0
 
     /**
      * Transforms current matrix and set the new one
